import { Show, createSignal, onMount } from 'solid-js';
import { Avatar } from '../avatars/Avatar';
import { Marked } from '@ts-stack/markdown';
import { FeedbackRatingType, sendFeedbackQuery, sendFileDownloadQuery, updateFeedbackQuery } from '@/queries/sendMessageQuery';
import { MessageType } from '../Bot';
import { CopyToClipboardButton, ThumbsDownButton, ThumbsUpButton } from '../buttons/FeedbackButtons';
import FeedbackContentDialog from '../FeedbackContentDialog';

type Props = {
  message: MessageType;
  chatflowid: string;
  chatId: string;
  apiHost?: string;
  fileAnnotations?: any;
  showAvatar?: boolean;
  avatarSrc?: string;
  backgroundColor?: string;
  textColor?: string;
  chatFeedbackStatus?: boolean;
};

const defaultBackgroundColor = '#f7f8ff';
const defaultTextColor = '#303235';

Marked.setOptions({ isNoP: true });

export const BotBubble = (props: Props) => {
  let botMessageEl: HTMLDivElement | undefined;
  const [rating, setRating] = createSignal('');
  const [feedbackId, setFeedbackId] = createSignal('');
  const [showFeedbackContentDialog, setShowFeedbackContentModal] = createSignal(false);

  const downloadFile = async (fileAnnotation: any) => {
    try {
      const response = await sendFileDownloadQuery({
        apiHost: props.apiHost,
        body: { question: '', history: [], fileName: fileAnnotation.fileName },
      });
      const blob = new Blob([response.data]);
      const downloadUrl = window.URL.createObjectURL(blob);
      const link = document.createElement('a');
      link.href = downloadUrl;
      link.download = fileAnnotation.fileName;
      document.body.appendChild(link);
      link.click();
      link.remove();
    } catch (error) {
      console.error('Download failed:', error);
    }
  };

  const copyMessageToClipboard = async () => {
    try {
      const text = botMessageEl ? botMessageEl?.textContent : '';
      await navigator.clipboard.writeText(text || '');
    } catch (error) {
      console.error('Error copying to clipboard:', error);
    }
  };

  const onThumbsUpClick = async () => {
    if (rating() === '') {
      const body = {
        chatflowid: props.chatflowid,
        chatId: props.chatId,
        messageId: props.message?.messageId as string,
        rating: 'THUMBS_UP' as FeedbackRatingType,
        content: '',
      };
      const result = await sendFeedbackQuery({
        chatflowid: props.chatflowid,
        apiHost: props.apiHost,
        body,
      });

      if (result.data) {
        const data = result.data as any;
        let id = '';
        if (data && data.id) id = data.id;
        setRating('THUMBS_UP');
        setFeedbackId(id);
        setShowFeedbackContentModal(true);
      }
    }
  };

  const onThumbsDownClick = async () => {
    if (rating() === '') {
      const body = {
        chatflowid: props.chatflowid,
        chatId: props.chatId,
        messageId: props.message?.messageId as string,
        rating: 'THUMBS_DOWN' as FeedbackRatingType,
        content: '',
      };
      const result = await sendFeedbackQuery({
        chatflowid: props.chatflowid,
        apiHost: props.apiHost,
        body,
      });

      if (result.data) {
        const data = result.data as any;
        let id = '';
        if (data && data.id) id = data.id;
        setRating('THUMBS_DOWN');
        setFeedbackId(id);
        setShowFeedbackContentModal(true);
      }
    }
  };

  const submitFeedbackContent = async (text: string) => {
    const body = {
      content: text,
    };
    const result = await updateFeedbackQuery({
      id: feedbackId(),
      apiHost: props.apiHost,
      body,
    });

    if (result.data) {
      setFeedbackId('');
      setShowFeedbackContentModal(false);
    }
  };

  onMount(() => {
    if (botMessageEl) {
<<<<<<< HEAD
      botMessageEl.innerHTML = Marked.parse(props.message.message);
=======
      botMessageEl.innerHTML = Marked.parse(props.message);
      botMessageEl.querySelectorAll('a').forEach(link => {
        link.target = '_blank';
      });
>>>>>>> fe9eba51
      if (props.fileAnnotations && props.fileAnnotations.length) {
        for (const annotations of props.fileAnnotations) {
          const button = document.createElement('button');
          button.textContent = annotations.fileName;
          button.className =
            'py-2 px-4 mb-2 justify-center font-semibold text-white focus:outline-none flex items-center disabled:opacity-50 disabled:cursor-not-allowed disabled:brightness-100 transition-all filter hover:brightness-90 active:brightness-75 file-annotation-button';
          button.addEventListener('click', function () {
            downloadFile(annotations);
          });
          const svgContainer = document.createElement('div');
          svgContainer.className = 'ml-2';
          svgContainer.innerHTML = `<svg xmlns="http://www.w3.org/2000/svg" class="icon icon-tabler icon-tabler-download" width="24" height="24" viewBox="0 0 24 24" stroke-width="2" stroke="#ffffff" fill="none" stroke-linecap="round" stroke-linejoin="round"><path stroke="none" d="M0 0h24v24H0z" fill="none"/><path d="M4 17v2a2 2 0 0 0 2 2h12a2 2 0 0 0 2 -2v-2" /><path d="M7 11l5 5l5 -5" /><path d="M12 4l0 12" /></svg>`;

          button.appendChild(svgContainer);
          botMessageEl.appendChild(button);
        }
      }
    }
  });

  return (
    <div class="flex flex-col justify-start mb-2 items-start host-container" style={{ 'margin-right': '50px' }}>
      <Show when={props.showAvatar}>
        <Avatar initialAvatarSrc={props.avatarSrc} />
      </Show>
<<<<<<< HEAD
      <span
        ref={botMessageEl}
        class="px-4 py-2 ml-2 max-w-full chatbot-host-bubble prose"
        data-testid="host-bubble"
        style={{
          'background-color': props.backgroundColor ?? defaultBackgroundColor,
          color: props.textColor ?? defaultTextColor,
          'border-radius': '6px',
        }}
      />
      {props.chatFeedbackStatus && props.message.messageId && (
        <>
          <div class="flex items-center px-2">
            <CopyToClipboardButton onClick={() => copyMessageToClipboard()} />
            {rating() === '' || rating() === 'THUMBS_UP' ? (
              <ThumbsUpButton isDisabled={rating() === 'THUMBS_UP'} rating={rating()} onClick={onThumbsUpClick} />
            ) : null}
            {rating() === '' || rating() === 'THUMBS_DOWN' ? (
              <ThumbsDownButton isDisabled={rating() === 'THUMBS_DOWN'} rating={rating()} onClick={onThumbsDownClick} />
            ) : null}
          </div>
          <Show when={showFeedbackContentDialog()}>
            <FeedbackContentDialog
              isOpen={showFeedbackContentDialog()}
              onClose={() => setShowFeedbackContentModal(false)}
              onSubmit={submitFeedbackContent}
              backgroundColor={props.backgroundColor}
              textColor={props.textColor}
            />
          </Show>
        </>
=======
      {props.message && (
        <span
          ref={botMessageEl}
          class="px-4 py-2 ml-2 max-w-full chatbot-host-bubble prose"
          data-testid="host-bubble"
          style={{
            'background-color': props.backgroundColor ?? defaultBackgroundColor,
            color: props.textColor ?? defaultTextColor,
            'border-radius': '6px',
          }}
        />
>>>>>>> fe9eba51
      )}
    </div>
  );
};<|MERGE_RESOLUTION|>--- conflicted
+++ resolved
@@ -128,14 +128,10 @@
 
   onMount(() => {
     if (botMessageEl) {
-<<<<<<< HEAD
       botMessageEl.innerHTML = Marked.parse(props.message.message);
-=======
-      botMessageEl.innerHTML = Marked.parse(props.message);
-      botMessageEl.querySelectorAll('a').forEach(link => {
+      botMessageEl.querySelectorAll('a').forEach((link) => {
         link.target = '_blank';
       });
->>>>>>> fe9eba51
       if (props.fileAnnotations && props.fileAnnotations.length) {
         for (const annotations of props.fileAnnotations) {
           const button = document.createElement('button');
@@ -161,17 +157,18 @@
       <Show when={props.showAvatar}>
         <Avatar initialAvatarSrc={props.avatarSrc} />
       </Show>
-<<<<<<< HEAD
-      <span
-        ref={botMessageEl}
-        class="px-4 py-2 ml-2 max-w-full chatbot-host-bubble prose"
-        data-testid="host-bubble"
-        style={{
-          'background-color': props.backgroundColor ?? defaultBackgroundColor,
-          color: props.textColor ?? defaultTextColor,
-          'border-radius': '6px',
-        }}
-      />
+      {props.message && (
+        <span
+          ref={botMessageEl}
+          class="px-4 py-2 ml-2 max-w-full chatbot-host-bubble prose"
+          data-testid="host-bubble"
+          style={{
+            'background-color': props.backgroundColor ?? defaultBackgroundColor,
+            color: props.textColor ?? defaultTextColor,
+            'border-radius': '6px',
+          }}
+        />
+      )}
       {props.chatFeedbackStatus && props.message.messageId && (
         <>
           <div class="flex items-center px-2">
@@ -193,19 +190,6 @@
             />
           </Show>
         </>
-=======
-      {props.message && (
-        <span
-          ref={botMessageEl}
-          class="px-4 py-2 ml-2 max-w-full chatbot-host-bubble prose"
-          data-testid="host-bubble"
-          style={{
-            'background-color': props.backgroundColor ?? defaultBackgroundColor,
-            color: props.textColor ?? defaultTextColor,
-            'border-radius': '6px',
-          }}
-        />
->>>>>>> fe9eba51
       )}
     </div>
   );
