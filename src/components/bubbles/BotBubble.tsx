import { Show, createSignal, onMount } from 'solid-js';
import { Avatar } from '../avatars/Avatar';
import { Marked } from '@ts-stack/markdown';
import { FeedbackRatingType, sendFeedbackQuery, sendFileDownloadQuery, updateFeedbackQuery } from '@/queries/sendMessageQuery';
import { MessageType } from '../Bot';
import { CopyToClipboardButton, ThumbsDownButton, ThumbsUpButton } from '../buttons/FeedbackButtons';
import FeedbackContentDialog from '../FeedbackContentDialog';

type Props = {
  message: MessageType;
  chatflowid: string;
  chatId: string;
  apiHost?: string;
  fileAnnotations?: any;
  showAvatar?: boolean;
  avatarSrc?: string;
  backgroundColor?: string;
  textColor?: string;
  chatFeedbackStatus?: boolean;
};

const defaultBackgroundColor = '#f7f8ff';
const defaultTextColor = '#303235';

Marked.setOptions({ isNoP: true });

export const BotBubble = (props: Props) => {
  let botMessageEl: HTMLDivElement | undefined;
  const [rating, setRating] = createSignal('');
  const [feedbackId, setFeedbackId] = createSignal('');
  const [showFeedbackContentDialog, setShowFeedbackContentModal] = createSignal(false);

  const downloadFile = async (fileAnnotation: any) => {
    try {
      const response = await sendFileDownloadQuery({
        apiHost: props.apiHost,
        body: { question: '', history: [], fileName: fileAnnotation.fileName },
      });
      const blob = new Blob([response.data]);
      const downloadUrl = window.URL.createObjectURL(blob);
      const link = document.createElement('a');
      link.href = downloadUrl;
      link.download = fileAnnotation.fileName;
      document.body.appendChild(link);
      link.click();
      link.remove();
    } catch (error) {
      console.error('Download failed:', error);
    }
  };

  const copyMessageToClipboard = async () => {
    try {
      const text = botMessageEl ? botMessageEl?.textContent : '';
      await navigator.clipboard.writeText(text || '');
    } catch (error) {
      console.error('Error copying to clipboard:', error);
    }
  };

  const onThumbsUpClick = async () => {
    if (rating() === '') {
      const body = {
        chatflowid: props.chatflowid,
        chatId: props.chatId,
        messageId: props.message?.messageId as string,
        rating: 'THUMBS_UP' as FeedbackRatingType,
        content: '',
      };
      const result = await sendFeedbackQuery({
        chatflowid: props.chatflowid,
        apiHost: props.apiHost,
        body,
      });

      if (result.data) {
        const data = result.data as any;
        let id = '';
        if (data && data.id) id = data.id;
        setRating('THUMBS_UP');
        setFeedbackId(id);
        setShowFeedbackContentModal(true);
      }
    }
  };

  const onThumbsDownClick = async () => {
    if (rating() === '') {
      const body = {
        chatflowid: props.chatflowid,
        chatId: props.chatId,
        messageId: props.message?.messageId as string,
        rating: 'THUMBS_DOWN' as FeedbackRatingType,
        content: '',
      };
      const result = await sendFeedbackQuery({
        chatflowid: props.chatflowid,
        apiHost: props.apiHost,
        body,
      });

      if (result.data) {
        const data = result.data as any;
        let id = '';
        if (data && data.id) id = data.id;
        setRating('THUMBS_DOWN');
        setFeedbackId(id);
        setShowFeedbackContentModal(true);
      }
    }
  };

  const submitFeedbackContent = async (text: string) => {
    const body = {
      content: text,
    };
    const result = await updateFeedbackQuery({
      id: feedbackId(),
      apiHost: props.apiHost,
      body,
    });

    if (result.data) {
      setFeedbackId('');
      setShowFeedbackContentModal(false);
    }
  };

  onMount(() => {
    if (botMessageEl) {
<<<<<<< HEAD
      botMessageEl.innerHTML = Marked.parse(props.message.message);
=======
      botMessageEl.innerHTML = Marked.parse(props.message);
      botMessageEl.querySelectorAll('a').forEach(link => {
        link.target = '_blank';
      });
>>>>>>> 639fdaa8
      if (props.fileAnnotations && props.fileAnnotations.length) {
        for (const annotations of props.fileAnnotations) {
          const button = document.createElement('button');
          button.textContent = annotations.fileName;
          button.className =
            'py-2 px-4 mb-2 justify-center font-semibold text-white focus:outline-none flex items-center disabled:opacity-50 disabled:cursor-not-allowed disabled:brightness-100 transition-all filter hover:brightness-90 active:brightness-75 file-annotation-button';
          button.addEventListener('click', function () {
            downloadFile(annotations);
          });
          const svgContainer = document.createElement('div');
          svgContainer.className = 'ml-2';
          svgContainer.innerHTML = `<svg xmlns="http://www.w3.org/2000/svg" class="icon icon-tabler icon-tabler-download" width="24" height="24" viewBox="0 0 24 24" stroke-width="2" stroke="#ffffff" fill="none" stroke-linecap="round" stroke-linejoin="round"><path stroke="none" d="M0 0h24v24H0z" fill="none"/><path d="M4 17v2a2 2 0 0 0 2 2h12a2 2 0 0 0 2 -2v-2" /><path d="M7 11l5 5l5 -5" /><path d="M12 4l0 12" /></svg>`;

          button.appendChild(svgContainer);
          botMessageEl.appendChild(button);
        }
      }
    }
  });

  return (
    <div class="flex flex-col justify-start mb-2 items-start host-container" style={{ 'margin-right': '50px' }}>
      <Show when={props.showAvatar}>
        <Avatar initialAvatarSrc={props.avatarSrc} />
      </Show>
      <span
        ref={botMessageEl}
        class="px-4 py-2 ml-2 max-w-full chatbot-host-bubble prose"
        data-testid="host-bubble"
        style={{
          'background-color': props.backgroundColor ?? defaultBackgroundColor,
          color: props.textColor ?? defaultTextColor,
          'border-radius': '6px',
        }}
      />
      {props.chatFeedbackStatus && (
        <>
          <div class="flex items-center px-2">
            <CopyToClipboardButton onClick={() => copyMessageToClipboard()} />
            {rating() === '' || rating() === 'THUMBS_UP' ? (
              <ThumbsUpButton isDisabled={rating() === 'THUMBS_UP'} rating={rating()} onClick={onThumbsUpClick} />
            ) : null}
            {rating() === '' || rating() === 'THUMBS_DOWN' ? (
              <ThumbsDownButton isDisabled={rating() === 'THUMBS_DOWN'} rating={rating()} onClick={onThumbsDownClick} />
            ) : null}
          </div>
          <Show when={showFeedbackContentDialog()}>
            <FeedbackContentDialog
              isOpen={showFeedbackContentDialog()}
              onClose={() => setShowFeedbackContentModal(false)}
              onSubmit={submitFeedbackContent}
              backgroundColor={props.backgroundColor}
              textColor={props.textColor}
            />
          </Show>
        </>
      )}
    </div>
  );
};<|MERGE_RESOLUTION|>--- conflicted
+++ resolved
@@ -128,14 +128,10 @@
 
   onMount(() => {
     if (botMessageEl) {
-<<<<<<< HEAD
       botMessageEl.innerHTML = Marked.parse(props.message.message);
-=======
-      botMessageEl.innerHTML = Marked.parse(props.message);
       botMessageEl.querySelectorAll('a').forEach(link => {
         link.target = '_blank';
       });
->>>>>>> 639fdaa8
       if (props.fileAnnotations && props.fileAnnotations.length) {
         for (const annotations of props.fileAnnotations) {
           const button = document.createElement('button');
