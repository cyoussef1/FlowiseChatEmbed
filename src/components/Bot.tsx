--- conflicted
+++ resolved
@@ -329,10 +329,7 @@
     setMessages((data) => {
       let uiUpdated = false;
       const messageExists = data.some((item) => item.messageId === messageId);
-<<<<<<< HEAD
-
-=======
->>>>>>> a58c165c
+
       const updated = data.map((item, i) => {
         if (i === data.length - 1) {
           const previousText = item.message || '';
@@ -368,11 +365,7 @@
         });
       }
 
-<<<<<<< HEAD
-      if (resultText && !hasSoundPlayed) {
-=======
-      if (resultText && !messageExists) {
->>>>>>> a58c165c
+      if (resultText && !hasSoundPlayed && !messageExists) {
         playReceiveSound();
       }
 
