import { BotMessageTheme, TextInputTheme, UserMessageTheme } from '@/features/bubble/types';
export type FileEvent<T = EventTarget> = {
    target: T;
};
type ImageUploadConstraits = {
    fileTypes: string[];
    maxUploadSize: number;
};
export type UploadsConfig = {
    imgUploadSizeAndTypes: ImageUploadConstraits[];
    isImageUploadAllowed: boolean;
    isSpeechToTextEnabled: boolean;
};
type FilePreviewData = string | ArrayBuffer;
type FilePreview = {
    data: FilePreviewData;
    mime: string;
    name: string;
    preview: string;
    type: string;
};
type messageType = 'apiMessage' | 'userMessage' | 'usermessagewaiting';
<<<<<<< HEAD
export type FileUpload = Omit<FilePreview, 'preview'>;
=======
type observerConfigType = (accessor: string | boolean | object | MessageType[]) => void;
export type observersConfigType = Record<'observeUserInput' | 'observeLoading' | 'observeMessages', observerConfigType>;
>>>>>>> 56a4d49e
export type MessageType = {
    message: string;
    type: messageType;
    sourceDocuments?: any;
    fileAnnotations?: any;
    fileUploads?: FileUpload[];
};
export type BotProps = {
    chatflowid: string;
    apiHost?: string;
    chatflowConfig?: Record<string, unknown>;
    welcomeMessage?: string;
    botMessage?: BotMessageTheme;
    userMessage?: UserMessageTheme;
    textInput?: TextInputTheme;
    poweredByTextColor?: string;
    badgeBackgroundColor?: string;
    bubbleBackgroundColor?: string;
    bubbleTextColor?: string;
    showTitle?: boolean;
    title?: string;
    titleAvatarSrc?: string;
    fontSize?: number;
    isFullPage?: boolean;
    observersConfig?: observersConfigType;
};
export declare const Bot: (botProps: BotProps & {
    class?: string;
}) => import("solid-js").JSX.Element;
export {};
//# sourceMappingURL=Bot.d.ts.map<|MERGE_RESOLUTION|>--- conflicted
+++ resolved
@@ -20,12 +20,7 @@
     type: string;
 };
 type messageType = 'apiMessage' | 'userMessage' | 'usermessagewaiting';
-<<<<<<< HEAD
 export type FileUpload = Omit<FilePreview, 'preview'>;
-=======
-type observerConfigType = (accessor: string | boolean | object | MessageType[]) => void;
-export type observersConfigType = Record<'observeUserInput' | 'observeLoading' | 'observeMessages', observerConfigType>;
->>>>>>> 56a4d49e
 export type MessageType = {
     message: string;
     type: messageType;
@@ -33,6 +28,8 @@
     fileAnnotations?: any;
     fileUploads?: FileUpload[];
 };
+type observerConfigType = (accessor: string | boolean | object | MessageType[]) => void;
+export type observersConfigType = Record<'observeUserInput' | 'observeLoading' | 'observeMessages', observerConfigType>;
 export type BotProps = {
     chatflowid: string;
     apiHost?: string;
