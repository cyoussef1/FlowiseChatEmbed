--- conflicted
+++ resolved
@@ -36,11 +36,7 @@
     chatId: string;
     name?: string;
     email?: string;
-<<<<<<< HEAD
-    phone?: number;
-=======
     phone?: string;
->>>>>>> 6c23ecdf
 };
 export type LeadCaptureRequest = {
     apiHost?: string;
